--- conflicted
+++ resolved
@@ -1,10 +1,8 @@
 import os
 import json
 import threading
-<<<<<<< HEAD
 import logging
-=======
->>>>>>> fe26d92b
+
 import requests
 import streamlit as st
 from dotenv import load_dotenv
@@ -165,10 +163,8 @@
 
     def schedule_llm() -> None:
         if not (YANDEX_TOKEN and YANDEX_FOLDER_ID):
-<<<<<<< HEAD
+
             logger.debug("LLM disabled, skipping schedule")
-=======
->>>>>>> fe26d92b
             return
         if st.session_state.llm_timer:
             st.session_state.llm_timer.cancel()
@@ -179,10 +175,7 @@
             if not title and not content:
                 st.session_state.llm_tips = ""
             else:
-<<<<<<< HEAD
                 logger.info("Auto-updating LLM recommendations")
-=======
->>>>>>> fe26d92b
                 st.session_state.llm_tips = llm_recommendations(title, content)
             st.rerun()
 
@@ -236,14 +229,8 @@
                     st.warning("Сначала заполни заголовок/текст.")
                 else:
                     with st.spinner("Генерирую рекомендации..."):
-<<<<<<< HEAD
                         logger.info("Manual LLM request")
                         st.session_state.llm_tips = llm_recommendations(title_val, content_val)
-=======
-                        st.session_state.llm_tips = llm_recommendations(
-                            title_val, content_val
-                        )
->>>>>>> fe26d92b
                     st.rerun()
 
     with rec_col:
